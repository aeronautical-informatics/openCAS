use arc_swap::ArcSwap;
use atomic_counter::{AtomicCounter, RelaxedCounter};
use std::collections::HashMap;
<<<<<<< HEAD
use std::hash::Hash;
use std::ops::{Bound, RangeInclusive};
use std::sync::{Arc, RwLock};

use eframe::egui::plot::{MarkerShape, Points, Polygon, Text};
use eframe::{
    egui::{
        self,
        plot::{Line, Plot, Value, Values},
        Color32, DragValue,
    },
    epi,
=======
use std::ops::RangeInclusive;
use std::sync::{Arc, RwLock};

use eframe::egui;
use eframe::egui::plot::PlotImage;
use eframe::egui::{
    plot::{Plot, Value},
    Color32, DragValue,
>>>>>>> 4ebca144
};
use eframe::egui::{ColorImage, Vec2};
use eframe::epi;

<<<<<<< HEAD
use strum::EnumMessage;
use strum::IntoEnumIterator;
=======
use crate::app::visualize::VisualizerNode;
>>>>>>> 4ebca144

pub struct HCasCartesianGui {
    x_axis_key: HCasInput,
    y_axis_key: HCasInput,
    output_colors: Vec<Color32>,
    input_ranges: HashMap<HCasInput, RangeInclusive<f32>>,
    inputs: HashMap<HCasInput, f32>,
    pra: u8,
}
impl HCasCartesianGui {
    const N_OUTPUTS: usize = 5;
    const DEFAULT_COLORS: [Color32; Self::N_OUTPUTS] = [
        Color32::TRANSPARENT,
        Color32::LIGHT_RED,
        Color32::LIGHT_GREEN,
        Color32::RED,
        Color32::GREEN,
    ];
    const OUTPUTS: [&'static str; Self::N_OUTPUTS] = ["CoC", "WL", "WR", "SL", "SR"];
}

<<<<<<< HEAD
#[derive(
    Debug,
    Copy,
    Clone,
    PartialEq,
    Eq,
    Hash,
    strum::EnumString,
    strum::EnumIter,
    strum::Display,
    strum::AsRefStr,
    strum::EnumMessage,
)]
pub enum HCasInput {
    /// estimated time to impact
    #[strum(message = "s", detailed_message = "τ")]
    Tau,

    /// forward looking distance to intruder plane
    #[strum(message = "ft", detailed_message = "longitidunal dist")]
    X,

    /// left looking distance to intruder plane
    #[strum(message = "ft", detailed_message = "lateral dist")]
    Y,

    /// intruder bearing
    #[strum(message = "rad", detailed_message = "θ")]
    IntruderBearing,
}

impl Default for HCasCartesianGui {
    fn default() -> Self {
        let angle_range = -std::f32::consts::PI..=std::f32::consts::PI;
        let new_self = Self {
            x_axis_key: HCasInput::X,
            y_axis_key: HCasInput::Y,
            input_ranges: [
                (HCasInput::Tau, 0.0..=60.0),
                (HCasInput::X, 0.0..=56e3),
                (HCasInput::Y, -56e3..=56e3),
                (HCasInput::IntruderBearing, angle_range.clone()),
            ]
            .into_iter()
            .collect(),
            inputs: [
                (HCasInput::Tau, 15.0),
                (HCasInput::X, 0.0),
                (HCasInput::Y, 0.0),
                (HCasInput::IntruderBearing, 330.0),
            ]
            .into_iter()
            .collect(),
            pra: 0,
            output_colors: Self::DEFAULT_COLORS.into_iter().collect(),
        };

        assert_eq!(HCasInput::iter().len(), new_self.input_ranges.len());
        assert_eq!(HCasInput::iter().len(), new_self.inputs.len());

        new_self
    }
}

impl Visualizable for HCasCartesianGui {
    fn draw_config(&mut self, ui: &mut egui::Ui) {
        egui::Grid::new("hcas_gui_settings_grid")
            .num_columns(2)
            .striped(true)
            .show(ui, |ui| {
                ui.label("X-Axis Selector");

                // calculate the maximum width for the combo boxes
                let original_spacing = ui.spacing().clone();
                ui.spacing_mut().slider_width =
                    ui.available_width() - 2.0 * original_spacing.button_padding.x;
                egui::ComboBox::from_id_source("x_axis_combo")
                    .selected_text(self.x_axis_key.get_detailed_message().unwrap())
                    .show_ui(ui, |ui| {
                        for value in HCasInput::iter() {
                            ui.selectable_value(
                                &mut self.x_axis_key,
                                value,
                                value.get_detailed_message().unwrap(),
                            );
                        }
                    });
                ui.end_row();

                ui.label("Y-Axis Selector");
                egui::ComboBox::from_id_source("y_axis_combo")
                    .selected_text(self.y_axis_key.get_detailed_message().unwrap())
                    .show_ui(ui, |ui| {
                        for value in HCasInput::iter() {
                            ui.selectable_value(
                                &mut self.y_axis_key,
                                value,
                                value.get_detailed_message().unwrap(),
                            );
                        }
                    });
                ui.end_row();

                ui.label("Previous Advice");
                egui::ComboBox::from_id_source("previous_advice_combo")
                    .selected_text(Self::OUTPUTS[self.pra as usize])
                    .show_ui(ui, |ui| {
                        for (i, adv) in Self::OUTPUTS.iter().enumerate() {
                            ui.selectable_value(&mut self.pra, i as u8, *adv);
                        }
                    });
                ui.end_row();

                // reset width, since the combination of slider and drag value doesn't behave
                *ui.spacing_mut() = original_spacing;

                // add inputs for the actual input values
                for (k, v) in &mut self.inputs {
                    let unit = &format!(" {}", k.get_message().unwrap());
                    let name = k.get_detailed_message().unwrap();
                    let tooltip = k.get_documentation().unwrap();

                    let value_range = self.input_ranges.get(k).unwrap();

                    ui.label(format!("{name} [{unit}]")).on_hover_text(tooltip);
                    ui.add_enabled(
                        *k != self.x_axis_key && *k != self.y_axis_key,
                        egui::Slider::new(v, value_range.clone()).show_value(true),
                    );
                    ui.end_row();
                }

                // add inputs for the input ranges
                for (k, v) in &mut self.input_ranges {
                    let unit = &format!(" {}", k.get_message().unwrap());
                    let name = k.get_detailed_message().unwrap();
                    let tooltip = k.get_documentation().unwrap();

                    let (mut min, mut max) = v.clone().into_inner();
                    let drag_value_speed = 1e-2;

                    ui.label(format!("{name} range [{unit}]"))
                        .on_hover_text(tooltip);

                    let size = (
                        ui.available_width() / 2.0 - ui.spacing().button_padding.x,
                        ui.spacing().interact_size.y,
                    );
                    // TODO the following is an ugly hack to get left and right aligned elements in
                    // the same row.
                    ui.horizontal_wrapped(|ui| {
                        ui.add_sized(
                            size,
                            egui::DragValue::new(&mut min)
                                .clamp_range(f32::MIN..=max)
                                .speed(drag_value_speed),
                        );
                        ui.with_layout(egui::Layout::right_to_left(), |ui| {
                            ui.add_sized(
                                size,
                                egui::DragValue::new(&mut max)
                                    .clamp_range(min..=f32::MAX)
                                    .speed(drag_value_speed),
                            );
                        });
                    });
                    ui.end_row();
                    *v = min..=max;
                }

                // add inputs for the colors
                for (i, color) in self.output_colors.iter_mut().enumerate() {
                    ui.label(format!("Output {i} Color"));

                    ui.horizontal_wrapped(|ui| {
                        let size = (
                            ui.available_width() / 2.0 - ui.spacing().button_padding.x,
                            ui.spacing().interact_size.y,
                        );

                        ui.spacing_mut().interact_size.x = size.0;

                        ui.color_edit_button_srgba(color);
                        if ui.button("reset").clicked() {
                            *color = Self::DEFAULT_COLORS[i];
                        }
                    });
                    ui.end_row();
                }
            });
    }

    fn get_fn(&self) -> ViewerFn {
        use HCasInput::*;
        let last_adv = self.pra.try_into().unwrap();
        let mut inputs = self.inputs.clone();
        let x_axis_key = self.x_axis_key;
        let y_axis_key = self.y_axis_key;

        Box::new(move |x, y| {
            let mut cas = opencas::HCas {
                last_advisory: last_adv,
            };
            *inputs.get_mut(&x_axis_key).unwrap() = x;
            *inputs.get_mut(&y_axis_key).unwrap() = y;

            let tau = Time::new::<second>(*inputs.get(&Tau).unwrap());
            let forward = Length::new::<foot>(*inputs.get(&X).unwrap());
            let left = Length::new::<foot>(*inputs.get(&Y).unwrap());
            let psi = Angle::new::<radian>(*inputs.get(&IntruderBearing).unwrap());
            cas.process_cartesian(tau, forward, left, psi).0 as u8
        })
    }
=======
#[derive(Debug, Clone, PartialEq)]
#[cfg_attr(feature = "persistence", derive(serde::Deserialize, serde::Serialize))]
pub struct AdvisoryViewerConfig {
    /// contains all input values
    pub input_values: HashMap<String, f32>,
>>>>>>> 4ebca144

    fn draw_plot(&mut self, ui: &mut egui::Ui) {
        todo!();
    }

    fn get_viewer_config(&self) -> ViewerConfig {
        let output_variants = Self::OUTPUTS
            .iter()
            .zip(self.output_colors.iter())
            .enumerate()
            .map(|(i, (n, c))| (i as u8, (n.to_string(), *c)))
            .collect();
        let x_axis_range = self.input_ranges.get(&self.x_axis_key).unwrap().clone();
        let y_axis_range = self.input_ranges.get(&self.y_axis_key).unwrap().clone();
        ViewerConfig {
            output_variants,
            x_axis_range,
            y_axis_range,
            min_levels: 0,  // TODO add ui for this
            max_levels: 14, // TODO add ui for this
        }
    }
}

type ViewerFn = Box<dyn FnMut(f32, f32) -> u8 + Send + Sync>;

trait Visualizable {
    /// draw the config panel for this visualizable
    fn draw_config(&mut self, ui: &mut egui::Ui);

    /// draw the actual thing
    fn draw_plot(&mut self, ui: &mut egui::Ui);

    /// Get the function used to color the texture by the visualizer
    fn get_fn(&self) -> ViewerFn;

    fn get_viewer_config(&self) -> ViewerConfig;
}

#[derive(Debug, Clone, PartialEq)]
#[cfg_attr(feature = "persistence", derive(serde::Deserialize, serde::Serialize))]
pub struct ViewerConfig {
    /// the output value -> Color mapping
    /// For the example of the H-CAS, this is fife: CoC, WL, WR, SL, SR
    pub output_variants: HashMap<u8, (String, Color32)>,

<<<<<<< HEAD
    /// From where to where to render on the x-axis
    pub x_axis_range: RangeInclusive<f32>,
=======
    pub x_axis_range: RangeInclusive<f32>,

    pub y_axis_range: RangeInclusive<f32>,

    /// Key to `input_values`, describing which input value is to be used as x axis
    pub x_axis_key: String,
>>>>>>> 4ebca144

    /// From where to where to render on the y-axis
    pub y_axis_range: RangeInclusive<f32>,

    /// Initial level of detail to redner
    pub min_levels: usize,

    /// Maximum level of detail to render
    pub max_levels: usize,
}

#[cfg_attr(feature = "persistence", derive(serde::Deserialize, serde::Serialize))]
pub struct AdvisoryViewer {
    pub conf: ViewerConfig,
    // TODO Insert whatever you need to cache the quadtree
    // Remember to annotate it with
    // #[cfg_attr(feature = "persistence", serde(skip))]
    //#[cfg_attr(feature = "persistence", serde(skip))]
    //visualizer_tree: Arc<ArcSwap<VisualizerNode>>,
    #[cfg_attr(feature = "persistence", serde(skip))]
    valid: ArcSwap<RwLock<bool>>,
    #[cfg_attr(feature = "persistence", serde(skip))]
    min_level_counter: Arc<RelaxedCounter>,
    #[cfg_attr(feature = "persistence", serde(skip))]
    additional_quad_counter: Arc<RelaxedCounter>,
}

/// We derive Deserialize/Serialize so we can persist app state on shutdown.
#[cfg_attr(feature = "persistence", derive(serde::Deserialize, serde::Serialize))]
#[cfg_attr(feature = "persistence", serde(default))] // if we add new fields, give them default values when deserializing old state
pub struct TemplateApp {
    viewers: HashMap<String, Box<dyn Visualizable>>,
    viewer_key: String,
}

impl Default for TemplateApp {
    fn default() -> Self {
<<<<<<< HEAD
        let viewers: HashMap<String, Box<dyn Visualizable>> = [(
            "HCAS Cartesian".into(),
            Box::new(HCasCartesianGui::default()) as _,
        )]
        .into_iter()
        .collect();
        let viewer_key = viewers.keys().next().unwrap().into();
=======
        let hcas_av = AdvisoryViewer {
            conf: AdvisoryViewerConfig {
                input_values: ["τ", "forward", "left", "ψ", "θ"]
                    .into_iter()
                    .map(|e| (e.to_string(), 0.0))
                    .collect(),
                output_variants: [
                    ("CoC", Color32::LIGHT_GRAY),
                    ("WL", Color32::LIGHT_RED),
                    ("WR", Color32::LIGHT_GREEN),
                    ("SL", Color32::RED),
                    ("SR", Color32::GREEN),
                ]
                .into_iter()
                .enumerate()
                .map(|(i, (k, v))| (i.try_into().unwrap(), (k.to_string(), v)))
                .collect(),
                x_axis_key: "θ".into(),
                y_axis_key: "ψ".into(),
                x_axis_range: 0.0..=56e3,
                y_axis_range: -23e3..=23e3,
                min_levels: 8,
                max_levels: 12,
            },
            visualizer_tree: Arc::new(ArcSwap::new(Arc::new(VisualizerNode::default()))),
            valid: Default::default(),
            min_level_counter: Default::default(),
            additional_quad_counter: Default::default(),
        };
>>>>>>> 4ebca144

        Self {
            viewers,
            viewer_key,
        }
    }
}

impl epi::App for TemplateApp {
    fn name(&self) -> &str {
        "eframe template"
    }

    /// Called once before the first frame.
    fn setup(
        &mut self,
        _ctx: &egui::Context,
        _frame: &epi::Frame,
        _storage: Option<&dyn epi::Storage>,
    ) {
        // Load previous app state (if any).
        // Note that you must enable the `persistence` feature for this to work.
        #[cfg(feature = "persistence")]
        if let Some(storage) = _storage {
            *self = epi::get_value(storage, epi::APP_KEY).unwrap_or_default()
        }
    }

    /// Called by the frame work to save state before shutdown.
    /// Note that you must enable the `persistence` feature for this to work.
    #[cfg(feature = "persistence")]
    fn save(&mut self, storage: &mut dyn epi::Storage) {
        epi::set_value(storage, epi::APP_KEY, self);
    }

    /// Called each time the UI needs repainting, which may be many times per second.
    /// Put your widgets into a `SidePanel`, `TopPanel`, `CentralPanel`, `Window` or `Area`.
<<<<<<< HEAD
    fn update(&mut self, ctx: &egui::Context, frame: &epi::Frame) {
        egui::TopBottomPanel::top("top_panel").show(ctx, |ui| {
            // The top panel is often a good place for a menu bar:
            egui::menu::bar(ui, |ui| {
                ui.menu_button("Choose Viewee", |ui| {
                    for k in self.viewers.keys() {
                        if ui.button(k).clicked() {
                            self.viewer_key = k.into();
=======
    fn update(&mut self, ctx: &egui::Context, _frame: &epi::Frame) {
        let Self {
            ref mut viewers,
            ref mut viewer_key,
        } = self;

        let av_keys: Vec<_> = viewers.keys().cloned().collect();
        let current_viewer = viewers.get_mut(viewer_key).unwrap();

        egui::SidePanel::left("side_panel").show(ctx, |ui| {
            let AdvisoryViewer { ref mut conf, .. } = current_viewer;
            ui.heading("Settings");

            egui::Grid::new("my_grid")
                .num_columns(2)
                .spacing([40.0, 4.0])
                .striped(true)
                .show(ui, |ui| {
                    ui.label("AdvisoryViewer");
                    egui::ComboBox::from_id_source("viewer_combo")
                        .selected_text(viewer_key.as_str())
                        .show_ui(ui, |ui| {
                            for value in av_keys {
                                ui.selectable_value(viewer_key, value.clone(), value);
                            }
                        });

                    ui.end_row();

                    ui.label("Minimal Detail Level");
                    ui.add(egui::Slider::new(&mut conf.min_levels, 0..=15).logarithmic(true));
                    ui.end_row();

                    ui.label("Maximum Detail Level");
                    ui.add(DragValue::new(&mut conf.max_levels).clamp_range(0..=15));
                    ui.end_row();

                    ui.label("X-Axis Selector");
                    egui::ComboBox::from_id_source("x_axis_combo")
                        .selected_text(conf.x_axis_key.as_str())
                        .show_ui(ui, |ui| {
                            for value in conf.input_values.keys() {
                                if value == &conf.y_axis_key {
                                    continue;
                                }

                                ui.selectable_value(&mut conf.x_axis_key, value.to_string(), value);
                            }
                        });
                    ui.end_row();

                    ui.label("Y-Axis Selector");
                    egui::ComboBox::from_id_source("y_axis_combo")
                        .selected_text(conf.y_axis_key.as_str())
                        .show_ui(ui, |ui| {
                            for value in conf.input_values.keys() {
                                if value == &conf.x_axis_key {
                                    continue;
                                }
                                ui.selectable_value(&mut conf.y_axis_key, value.to_string(), value);
                            }
                        });
                    ui.end_row();

                    for (k, v) in &mut conf.input_values {
                        if k == &conf.x_axis_key || k == &conf.y_axis_key {
                            continue;
>>>>>>> 4ebca144
                        }
                    }
                });
            });
        });

        let viewer_key = &self.viewer_key;
        let viewer = self.viewers.get_mut(viewer_key).unwrap();

        egui::SidePanel::left("side_panel").show(ctx, |ui| {
            ui.heading(format!("Settings for {viewer_key}"));
            viewer.draw_config(ui);
        });

        egui::CentralPanel::default().show(ctx, |ui| {
<<<<<<< HEAD
            let sin = (0..1000).map(|i| {
                let x = i as f64 * 0.01;
                Value::new(x, x.sin())
            });
            let line = Line::new(Values::from_values_iter(sin));
            Plot::new("my_plot")
                .data_aspect(1.0)
                .show(ui, |plot_ui| plot_ui.line(line));

            /*
            let polygons = match viewer_key.as_str() {
                "HCAS" => current_viewer.get_points(
                    |x, y, c| {
                        let mut config = c.clone();
                        let mut cas = opencas::HCas {
                            last_advisory: config.previous_output.try_into().unwrap(),
                        };

                        *config.input_values.get_mut(&config.x_axis_key).unwrap() = x;
                        *config.input_values.get_mut(&config.y_axis_key).unwrap() = y;

                        let tau = Time::new::<second>(*config.input_values.get("τ").unwrap());
                        let forward =
                            Length::new::<foot>(*config.input_values.get("forward").unwrap());
                        let left = Length::new::<foot>(*config.input_values.get("left").unwrap());
                        let psi = Angle::new::<radian>(*config.input_values.get("ψ").unwrap());
                        cas.process_cartesian(tau, forward, left, psi).0 as u8
                    },
                    0.0..=56e3,
                    -23e3..=23e3,
                ),
                _ => {
                    vec![]
                }
            };
=======
            let length = 2usize.pow(current_viewer.conf.max_levels as u32);
            let texture = ctx.load_texture(
                "Advisory",
                ColorImage::new([length; 2], Color32::TRANSPARENT),
            );
            //let texture = match viewer_key.as_str() {
            //    "HCAS" => current_viewer.get_texture(
            //        |x, y, c| {
            //            let mut config = c.clone();
            //            let mut cas = opencas::HCas {
            //                last_advisory: config.previous_output.try_into().unwrap(),
            //            };

            //            *config.input_values.get_mut(&config.x_axis_key).unwrap() = x;
            //            *config.input_values.get_mut(&config.y_axis_key).unwrap() = y;

            //            let tau = Time::new::<second>(*config.input_values.get("τ").unwrap());
            //            let forward =
            //                Length::new::<foot>(*config.input_values.get("forward").unwrap());
            //            let left = Length::new::<foot>(*config.input_values.get("left").unwrap());
            //            let psi = Angle::new::<radian>(*config.input_values.get("ψ").unwrap());
            //            cas.process_cartesian(tau, forward, left, psi).0 as u8
            //        },
            //        0.0..=56e3,
            //        -23e3..=23e3,
            //        texture
            //    ),
            //    _ => {
            //        ctx.load_texture("Advisory", ColorImage::default())
            //    }
            //};

>>>>>>> 4ebca144
            Plot::new("my_plot").data_aspect(1.0).show(ui, |plot_ui| {
                let id = texture.id();
                plot_ui.image(PlotImage::new(
                    id,
                    Value::new(56e3 / 2.0, 0),
                    Vec2 { x: 56e3, y: 46e3 },
                ));
            });
            */
        });
    }
}<|MERGE_RESOLUTION|>--- conflicted
+++ resolved
@@ -1,39 +1,29 @@
-use arc_swap::ArcSwap;
-use atomic_counter::{AtomicCounter, RelaxedCounter};
+use eframe::epaint::{ColorImage, TextureHandle};
 use std::collections::HashMap;
-<<<<<<< HEAD
 use std::hash::Hash;
-use std::ops::{Bound, RangeInclusive};
-use std::sync::{Arc, RwLock};
-
-use eframe::egui::plot::{MarkerShape, Points, Polygon, Text};
+use std::ops::RangeInclusive;
+
+use eframe::egui::plot::PlotImage;
+
 use eframe::{
     egui::{
         self,
-        plot::{Line, Plot, Value, Values},
-        Color32, DragValue,
+        plot::{Plot, Value},
+        Color32,
     },
     epi,
-=======
-use std::ops::RangeInclusive;
-use std::sync::{Arc, RwLock};
-
-use eframe::egui;
-use eframe::egui::plot::PlotImage;
-use eframe::egui::{
-    plot::{Plot, Value},
-    Color32, DragValue,
->>>>>>> 4ebca144
 };
-use eframe::egui::{ColorImage, Vec2};
-use eframe::epi;
-
-<<<<<<< HEAD
+
+use uom::si::angle::radian;
+use uom::si::f32::*;
+use uom::si::length::foot;
+use uom::si::time::second;
+
 use strum::EnumMessage;
 use strum::IntoEnumIterator;
-=======
-use crate::app::visualize::VisualizerNode;
->>>>>>> 4ebca144
+
+mod visualize;
+use visualize::VisualizerBackend;
 
 pub struct HCasCartesianGui {
     x_axis_key: HCasInput,
@@ -55,7 +45,6 @@
     const OUTPUTS: [&'static str; Self::N_OUTPUTS] = ["CoC", "WL", "WR", "SL", "SR"];
 }
 
-<<<<<<< HEAD
 #[derive(
     Debug,
     Copy,
@@ -251,7 +240,7 @@
     fn get_fn(&self) -> ViewerFn {
         use HCasInput::*;
         let last_adv = self.pra.try_into().unwrap();
-        let mut inputs = self.inputs.clone();
+        let inputs = self.inputs.clone();
         let x_axis_key = self.x_axis_key;
         let y_axis_key = self.y_axis_key;
 
@@ -259,6 +248,7 @@
             let mut cas = opencas::HCas {
                 last_advisory: last_adv,
             };
+            let mut inputs = inputs.clone();
             *inputs.get_mut(&x_axis_key).unwrap() = x;
             *inputs.get_mut(&y_axis_key).unwrap() = y;
 
@@ -269,24 +259,12 @@
             cas.process_cartesian(tau, forward, left, psi).0 as u8
         })
     }
-=======
-#[derive(Debug, Clone, PartialEq)]
-#[cfg_attr(feature = "persistence", derive(serde::Deserialize, serde::Serialize))]
-pub struct AdvisoryViewerConfig {
-    /// contains all input values
-    pub input_values: HashMap<String, f32>,
->>>>>>> 4ebca144
-
-    fn draw_plot(&mut self, ui: &mut egui::Ui) {
-        todo!();
-    }
 
     fn get_viewer_config(&self) -> ViewerConfig {
         let output_variants = Self::OUTPUTS
             .iter()
             .zip(self.output_colors.iter())
-            .enumerate()
-            .map(|(i, (n, c))| (i as u8, (n.to_string(), *c)))
+            .map(|(n, c)| (n.to_string(), *c))
             .collect();
         let x_axis_range = self.input_ranges.get(&self.x_axis_key).unwrap().clone();
         let y_axis_range = self.input_ranges.get(&self.y_axis_key).unwrap().clone();
@@ -300,14 +278,11 @@
     }
 }
 
-type ViewerFn = Box<dyn FnMut(f32, f32) -> u8 + Send + Sync>;
+type ViewerFn = Box<dyn Fn(f32, f32) -> u8 + Send + Sync>;
 
 trait Visualizable {
     /// draw the config panel for this visualizable
     fn draw_config(&mut self, ui: &mut egui::Ui);
-
-    /// draw the actual thing
-    fn draw_plot(&mut self, ui: &mut egui::Ui);
 
     /// Get the function used to color the texture by the visualizer
     fn get_fn(&self) -> ViewerFn;
@@ -320,19 +295,10 @@
 pub struct ViewerConfig {
     /// the output value -> Color mapping
     /// For the example of the H-CAS, this is fife: CoC, WL, WR, SL, SR
-    pub output_variants: HashMap<u8, (String, Color32)>,
-
-<<<<<<< HEAD
+    pub output_variants: Vec<(String, Color32)>,
+
     /// From where to where to render on the x-axis
     pub x_axis_range: RangeInclusive<f32>,
-=======
-    pub x_axis_range: RangeInclusive<f32>,
-
-    pub y_axis_range: RangeInclusive<f32>,
-
-    /// Key to `input_values`, describing which input value is to be used as x axis
-    pub x_axis_key: String,
->>>>>>> 4ebca144
 
     /// From where to where to render on the y-axis
     pub y_axis_range: RangeInclusive<f32>,
@@ -342,22 +308,6 @@
 
     /// Maximum level of detail to render
     pub max_levels: usize,
-}
-
-#[cfg_attr(feature = "persistence", derive(serde::Deserialize, serde::Serialize))]
-pub struct AdvisoryViewer {
-    pub conf: ViewerConfig,
-    // TODO Insert whatever you need to cache the quadtree
-    // Remember to annotate it with
-    // #[cfg_attr(feature = "persistence", serde(skip))]
-    //#[cfg_attr(feature = "persistence", serde(skip))]
-    //visualizer_tree: Arc<ArcSwap<VisualizerNode>>,
-    #[cfg_attr(feature = "persistence", serde(skip))]
-    valid: ArcSwap<RwLock<bool>>,
-    #[cfg_attr(feature = "persistence", serde(skip))]
-    min_level_counter: Arc<RelaxedCounter>,
-    #[cfg_attr(feature = "persistence", serde(skip))]
-    additional_quad_counter: Arc<RelaxedCounter>,
 }
 
 /// We derive Deserialize/Serialize so we can persist app state on shutdown.
@@ -366,11 +316,13 @@
 pub struct TemplateApp {
     viewers: HashMap<String, Box<dyn Visualizable>>,
     viewer_key: String,
+    last_viewer_config: Option<ViewerConfig>,
+    backend: VisualizerBackend,
+    texture_handle: Option<TextureHandle>,
 }
 
 impl Default for TemplateApp {
     fn default() -> Self {
-<<<<<<< HEAD
         let viewers: HashMap<String, Box<dyn Visualizable>> = [(
             "HCAS Cartesian".into(),
             Box::new(HCasCartesianGui::default()) as _,
@@ -378,41 +330,13 @@
         .into_iter()
         .collect();
         let viewer_key = viewers.keys().next().unwrap().into();
-=======
-        let hcas_av = AdvisoryViewer {
-            conf: AdvisoryViewerConfig {
-                input_values: ["τ", "forward", "left", "ψ", "θ"]
-                    .into_iter()
-                    .map(|e| (e.to_string(), 0.0))
-                    .collect(),
-                output_variants: [
-                    ("CoC", Color32::LIGHT_GRAY),
-                    ("WL", Color32::LIGHT_RED),
-                    ("WR", Color32::LIGHT_GREEN),
-                    ("SL", Color32::RED),
-                    ("SR", Color32::GREEN),
-                ]
-                .into_iter()
-                .enumerate()
-                .map(|(i, (k, v))| (i.try_into().unwrap(), (k.to_string(), v)))
-                .collect(),
-                x_axis_key: "θ".into(),
-                y_axis_key: "ψ".into(),
-                x_axis_range: 0.0..=56e3,
-                y_axis_range: -23e3..=23e3,
-                min_levels: 8,
-                max_levels: 12,
-            },
-            visualizer_tree: Arc::new(ArcSwap::new(Arc::new(VisualizerNode::default()))),
-            valid: Default::default(),
-            min_level_counter: Default::default(),
-            additional_quad_counter: Default::default(),
-        };
->>>>>>> 4ebca144
 
         Self {
             viewers,
             viewer_key,
+            backend: Default::default(),
+            last_viewer_config: None,
+            texture_handle: None,
         }
     }
 }
@@ -446,8 +370,7 @@
 
     /// Called each time the UI needs repainting, which may be many times per second.
     /// Put your widgets into a `SidePanel`, `TopPanel`, `CentralPanel`, `Window` or `Area`.
-<<<<<<< HEAD
-    fn update(&mut self, ctx: &egui::Context, frame: &epi::Frame) {
+    fn update(&mut self, ctx: &egui::Context, _frame: &epi::Frame) {
         egui::TopBottomPanel::top("top_panel").show(ctx, |ui| {
             // The top panel is often a good place for a menu bar:
             egui::menu::bar(ui, |ui| {
@@ -455,75 +378,6 @@
                     for k in self.viewers.keys() {
                         if ui.button(k).clicked() {
                             self.viewer_key = k.into();
-=======
-    fn update(&mut self, ctx: &egui::Context, _frame: &epi::Frame) {
-        let Self {
-            ref mut viewers,
-            ref mut viewer_key,
-        } = self;
-
-        let av_keys: Vec<_> = viewers.keys().cloned().collect();
-        let current_viewer = viewers.get_mut(viewer_key).unwrap();
-
-        egui::SidePanel::left("side_panel").show(ctx, |ui| {
-            let AdvisoryViewer { ref mut conf, .. } = current_viewer;
-            ui.heading("Settings");
-
-            egui::Grid::new("my_grid")
-                .num_columns(2)
-                .spacing([40.0, 4.0])
-                .striped(true)
-                .show(ui, |ui| {
-                    ui.label("AdvisoryViewer");
-                    egui::ComboBox::from_id_source("viewer_combo")
-                        .selected_text(viewer_key.as_str())
-                        .show_ui(ui, |ui| {
-                            for value in av_keys {
-                                ui.selectable_value(viewer_key, value.clone(), value);
-                            }
-                        });
-
-                    ui.end_row();
-
-                    ui.label("Minimal Detail Level");
-                    ui.add(egui::Slider::new(&mut conf.min_levels, 0..=15).logarithmic(true));
-                    ui.end_row();
-
-                    ui.label("Maximum Detail Level");
-                    ui.add(DragValue::new(&mut conf.max_levels).clamp_range(0..=15));
-                    ui.end_row();
-
-                    ui.label("X-Axis Selector");
-                    egui::ComboBox::from_id_source("x_axis_combo")
-                        .selected_text(conf.x_axis_key.as_str())
-                        .show_ui(ui, |ui| {
-                            for value in conf.input_values.keys() {
-                                if value == &conf.y_axis_key {
-                                    continue;
-                                }
-
-                                ui.selectable_value(&mut conf.x_axis_key, value.to_string(), value);
-                            }
-                        });
-                    ui.end_row();
-
-                    ui.label("Y-Axis Selector");
-                    egui::ComboBox::from_id_source("y_axis_combo")
-                        .selected_text(conf.y_axis_key.as_str())
-                        .show_ui(ui, |ui| {
-                            for value in conf.input_values.keys() {
-                                if value == &conf.x_axis_key {
-                                    continue;
-                                }
-                                ui.selectable_value(&mut conf.y_axis_key, value.to_string(), value);
-                            }
-                        });
-                    ui.end_row();
-
-                    for (k, v) in &mut conf.input_values {
-                        if k == &conf.x_axis_key || k == &conf.y_axis_key {
-                            continue;
->>>>>>> 4ebca144
                         }
                     }
                 });
@@ -539,15 +393,43 @@
         });
 
         egui::CentralPanel::default().show(ctx, |ui| {
-<<<<<<< HEAD
-            let sin = (0..1000).map(|i| {
-                let x = i as f64 * 0.01;
-                Value::new(x, x.sin())
-            });
-            let line = Line::new(Values::from_values_iter(sin));
+            let new_viewer_config = viewer.get_viewer_config();
+            let texture_handle = self.texture_handle.get_or_insert(ctx.load_texture(
+                "plot",
+                ColorImage::new([1000, 1000], Color32::GREEN), //new_viewer_config.output_variants[0].1),
+            ));
+
+            let new_viewer_config = Some(new_viewer_config);
+
+            if self.last_viewer_config != new_viewer_config {
+                self.backend.start_with(
+                    viewer.get_viewer_config(),
+                    texture_handle.clone(),
+                    viewer.get_fn(),
+                );
+                self.last_viewer_config = new_viewer_config;
+            }
+
+            /*
+                        match self.last_viewer_config {
+                            // the viewer config changed, so it's time to flush the backends cache
+                            Some(ref last_viewer_config) if last_viewer_config != &new_viewer_config => {
+                                panic!();
+                                self.backend.start_with(
+                                    viewer.get_viewer_config(),
+                                    texture_handle.clone(),
+                                    viewer.get_fn(),
+                                );
+                            }
+                            _ => {}
+                        }
+            */
+
+            let plot_image = PlotImage::new(texture_handle.id(), Value::new(0.0, 0.0), [1e3, 1e3]);
+
             Plot::new("my_plot")
                 .data_aspect(1.0)
-                .show(ui, |plot_ui| plot_ui.line(line));
+                .show(ui, |plot_ui| plot_ui.image(plot_image));
 
             /*
             let polygons = match viewer_key.as_str() {
@@ -575,47 +457,10 @@
                     vec![]
                 }
             };
-=======
-            let length = 2usize.pow(current_viewer.conf.max_levels as u32);
-            let texture = ctx.load_texture(
-                "Advisory",
-                ColorImage::new([length; 2], Color32::TRANSPARENT),
-            );
-            //let texture = match viewer_key.as_str() {
-            //    "HCAS" => current_viewer.get_texture(
-            //        |x, y, c| {
-            //            let mut config = c.clone();
-            //            let mut cas = opencas::HCas {
-            //                last_advisory: config.previous_output.try_into().unwrap(),
-            //            };
-
-            //            *config.input_values.get_mut(&config.x_axis_key).unwrap() = x;
-            //            *config.input_values.get_mut(&config.y_axis_key).unwrap() = y;
-
-            //            let tau = Time::new::<second>(*config.input_values.get("τ").unwrap());
-            //            let forward =
-            //                Length::new::<foot>(*config.input_values.get("forward").unwrap());
-            //            let left = Length::new::<foot>(*config.input_values.get("left").unwrap());
-            //            let psi = Angle::new::<radian>(*config.input_values.get("ψ").unwrap());
-            //            cas.process_cartesian(tau, forward, left, psi).0 as u8
-            //        },
-            //        0.0..=56e3,
-            //        -23e3..=23e3,
-            //        texture
-            //    ),
-            //    _ => {
-            //        ctx.load_texture("Advisory", ColorImage::default())
-            //    }
-            //};
-
->>>>>>> 4ebca144
             Plot::new("my_plot").data_aspect(1.0).show(ui, |plot_ui| {
-                let id = texture.id();
-                plot_ui.image(PlotImage::new(
-                    id,
-                    Value::new(56e3 / 2.0, 0),
-                    Vec2 { x: 56e3, y: 46e3 },
-                ));
+                for p in polygons.into_iter() {
+                    plot_ui.polygon(p);
+                }
             });
             */
         });
