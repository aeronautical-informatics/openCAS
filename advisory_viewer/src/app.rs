use std::{collections::BTreeMap, hash::Hash, ops::RangeInclusive};

use eframe::epi;
use egui::{
    self,
    plot::PlotImage,
    plot::{Plot, Value},
    Color32, ColorImage, DragValue, ProgressBar, TextureHandle,
};

use serde::{Deserialize, Serialize};
use uom::si::{angle::radian, f32::*, length::foot, time::second};

use strum::{EnumIter, EnumMessage, IntoEnumIterator};

mod visualize;
use visualize::VisualizerBackend;

#[derive(Deserialize, Serialize)]
pub struct HCasCartesianGui {
    x_axis_key: HCasInput,
    y_axis_key: HCasInput,
    output_colors: Vec<Color32>,
    input_ranges: BTreeMap<HCasInput, RangeInclusive<f32>>,
    inputs: BTreeMap<HCasInput, f32>,
    pra: u8,
    min_level: usize,
    max_level: usize,
}
impl HCasCartesianGui {
    const N_OUTPUTS: usize = 5;
    const DEFAULT_COLORS: [Color32; Self::N_OUTPUTS] = [
        Color32::from_rgba_premultiplied(13, 13, 13, 13),
        Color32::LIGHT_RED,
        Color32::LIGHT_GREEN,
        Color32::RED,
        Color32::GREEN,
    ];
    const OUTPUTS: [&'static str; Self::N_OUTPUTS] = ["CoC", "WL", "WR", "SL", "SR"];
}

#[derive(
    Clone,
    Copy,
    Debug,
    Eq,
    Hash,
    Ord,
    PartialEq,
    PartialOrd,
    EnumIter,
    EnumMessage,
    Deserialize,
    Serialize,
)]
pub enum HCasInput {
    /// estimated time to impact
    #[strum(message = "s", detailed_message = "τ")]
    Tau,

    /// forward looking distance to intruder plane
    #[strum(message = "ft", detailed_message = "longitidunal dist")]
    X,

    /// left looking distance to intruder plane
    #[strum(message = "ft", detailed_message = "lateral dist")]
    Y,

    /// relative intruder bearing, positive value points left
    #[strum(message = "rad", detailed_message = "ψ")]
    IntruderBearing,
}

impl Default for HCasCartesianGui {
    fn default() -> Self {
        let angle_range = -std::f32::consts::PI..=std::f32::consts::PI;
        let new_self = Self {
            x_axis_key: HCasInput::X,
            y_axis_key: HCasInput::Y,
            input_ranges: [
                (HCasInput::Tau, 0.0..=60.0),
                (HCasInput::X, 0.0..=56e3),
                (HCasInput::Y, -23e3..=23e3),
                (HCasInput::IntruderBearing, angle_range),
            ]
            .into_iter()
            .collect(),
            inputs: [
                (HCasInput::Tau, 15.0),
                (HCasInput::X, 0.0),
                (HCasInput::Y, 0.0),
                (HCasInput::IntruderBearing, 0.1),
            ]
            .into_iter()
            .collect(),
            pra: 0,
            output_colors: Self::DEFAULT_COLORS.into_iter().collect(),
            min_level: 5,
            #[cfg(target_arch = "wasm32")]
            max_level: 8,
            #[cfg(not(target_arch = "wasm32"))]
            max_level: 10,
        };

        assert_eq!(HCasInput::iter().len(), new_self.input_ranges.len());
        assert_eq!(HCasInput::iter().len(), new_self.inputs.len());

        new_self
    }
}

impl Visualizable for HCasCartesianGui {
    fn draw_config(&mut self, ui: &mut egui::Ui) -> bool {
        let old_pra = self.pra;
        let old_inputs = self.inputs.clone();
        egui::Grid::new("hcas_gui_settings_grid")
            .num_columns(2)
            .striped(true)
            .show(ui, |ui| {
                ui.label("X-Axis Selector");

                // calculate the maximum width for the combo boxes
                let original_spacing = ui.spacing().clone();
                ui.spacing_mut().slider_width =
                    ui.available_width() - 2.0 * original_spacing.button_padding.x;
                egui::ComboBox::from_id_source("x_axis_combo")
                    .selected_text(self.x_axis_key.get_detailed_message().unwrap())
                    .show_ui(ui, |ui| {
                        for value in HCasInput::iter() {
                            ui.selectable_value(
                                &mut self.x_axis_key,
                                value,
                                value.get_detailed_message().unwrap(),
                            );
                        }
                    });
                ui.end_row();

                ui.label("Y-Axis Selector");
                egui::ComboBox::from_id_source("y_axis_combo")
                    .selected_text(self.y_axis_key.get_detailed_message().unwrap())
                    .show_ui(ui, |ui| {
                        for value in HCasInput::iter() {
                            ui.selectable_value(
                                &mut self.y_axis_key,
                                value,
                                value.get_detailed_message().unwrap(),
                            );
                        }
                    });
                ui.end_row();

                ui.label("Previous Advice");
                egui::ComboBox::from_id_source("previous_advice_combo")
                    .selected_text(Self::OUTPUTS[self.pra as usize])
                    .show_ui(ui, |ui| {
                        for (i, adv) in Self::OUTPUTS.iter().enumerate() {
                            ui.selectable_value(&mut self.pra, i as u8, *adv);
                        }
                    });
                ui.end_row();

                // reset width, since the combination of slider and drag value doesn't behave
                *ui.spacing_mut() = original_spacing;

                // add inputs for the actual input values
                for (k, v) in &mut self.inputs {
                    let unit = &format!("[{}]", k.get_message().unwrap());
                    let name = k.get_detailed_message().unwrap();
                    let tooltip = k.get_documentation().unwrap();

                    let value_range = self.input_ranges.get(k).unwrap();

                    ui.label(format!("{name} {unit}")).on_hover_text(tooltip);
                    ui.add_enabled(
                        *k != self.x_axis_key && *k != self.y_axis_key,
                        egui::Slider::new(v, value_range.clone()).show_value(true),
                    );
                    ui.end_row();
                }

                let mut size = (0.0, 0.0);

                // add inputs for the input ranges
                for (k, v) in &mut self.input_ranges {
                    let unit = &format!("[{}]", k.get_message().unwrap());
                    let name = k.get_detailed_message().unwrap();
                    let tooltip = k.get_documentation().unwrap();

                    let (mut min, mut max) = v.clone().into_inner();
                    let drag_value_speed = 1e-2;

                    ui.label(format!("{name} range {unit}"))
                        .on_hover_text(tooltip);

                    size = (
                        ui.available_width() / 2.0 - ui.spacing().button_padding.x,
                        ui.spacing().interact_size.y,
                    );
                    // TODO the following is an ugly hack to get left and right aligned elements in
                    // the same row.
                    ui.horizontal_wrapped(|ui| {
                        ui.add_sized(
                            size,
                            DragValue::new(&mut min)
                                .clamp_range(f32::MIN..=max)
                                .speed(drag_value_speed),
                        );
                        ui.with_layout(egui::Layout::right_to_left(), |ui| {
                            ui.add_sized(
                                size,
                                DragValue::new(&mut max)
                                    .clamp_range(min..=f32::MAX)
                                    .speed(drag_value_speed),
                            );
                        });
                    });
                    ui.end_row();
                    *v = min..=max;
                }

                // add inputs for the colors
                for (i, color) in self.output_colors.iter_mut().enumerate() {
                    let output_name = Self::OUTPUTS[i];
                    ui.label(format!(r#""{output_name}" Color"#));

                    ui.horizontal_wrapped(|ui| {
                        ui.spacing_mut().interact_size.x = size.0;
                        ui.color_edit_button_srgba(color);
                        if ui.button("reset").clicked() {
                            *color = Self::DEFAULT_COLORS[i];
                        }
                    });
                    ui.end_row();
                }

                ui.spacing_mut().interact_size.x = size.0;

                // min and max level
                let level_speed = 1e-2;
                ui.label("Min level")
                    .on_hover_text("The start resolution of the plot.");
                ui.add(
                    DragValue::new(&mut self.min_level)
                        .clamp_range(1..=self.max_level)
                        .speed(level_speed),
                );

                ui.end_row();
                ui.label("Max level")
                    .on_hover_text("The maximum resolution of the plot");
                ui.add(
                    DragValue::new(&mut self.max_level)
                        .clamp_range(self.min_level..=14)
                        .speed(level_speed),
                ); // TODO change this limit
            });

        // redraw, if
        self.pra != old_pra || self.inputs != old_inputs
    }

    fn get_fn(&self) -> ViewerFn {
        use HCasInput::*;
        let last_adv = self.pra.try_into().unwrap();
        let inputs = self.inputs.clone();
        let x_axis_key = self.x_axis_key;
        let y_axis_key = self.y_axis_key;

        Box::new(move |x, y| {
            let mut cas = opencas::HCas {
                last_advisory: last_adv,
            };
            let mut inputs = inputs.clone();
            *inputs.get_mut(&x_axis_key).unwrap() = x;
            *inputs.get_mut(&y_axis_key).unwrap() = y;

            let tau = Time::new::<second>(*inputs.get(&Tau).unwrap());
            let forward = Length::new::<foot>(*inputs.get(&X).unwrap());
            let left = Length::new::<foot>(*inputs.get(&Y).unwrap());
            let psi = Angle::new::<radian>(*inputs.get(&IntruderBearing).unwrap());
            cas.process_cartesian(tau, forward, left, psi).0 as u8
        })
    }

    fn get_viewer_config(&self) -> ViewerConfig {
        let output_variants = Self::OUTPUTS
            .iter()
            .zip(self.output_colors.iter())
            .map(|(n, c)| (n.to_string(), *c))
            .collect();
        let x_axis_range = self.input_ranges.get(&self.x_axis_key).unwrap().clone();
        let y_axis_range = self.input_ranges.get(&self.y_axis_key).unwrap().clone();
        ViewerConfig {
            output_variants,
            x_axis_range,
            y_axis_range,
            min_levels: self.min_level, // TODO make name consistent
            max_levels: self.max_level, // TODO make name consistent
        }
    }
}

type ViewerFn = Box<dyn Fn(f32, f32) -> u8 + Send + Sync>;

trait Visualizable {
    /// draw the config panel for this visualizable
    /// returns true, if a significant value changed
    fn draw_config(&mut self, ui: &mut egui::Ui) -> bool;

    /// Get the function used to color the texture by the visualizer
    fn get_fn(&self) -> ViewerFn;

    fn get_viewer_config(&self) -> ViewerConfig;
}

#[derive(Debug, Clone, PartialEq)]
pub struct ViewerConfig {
    /// the output value -> Color mapping
    /// For the example of the H-CAS, these are: CoC, WL, WR, SL, SR
    pub output_variants: Vec<(String, Color32)>,

    /// From where to where to render on the x-axis
    pub x_axis_range: RangeInclusive<f32>,

    /// From where to where to render on the y-axis
    pub y_axis_range: RangeInclusive<f32>,

    /// Initial level of detail to redner
    pub min_levels: usize,

    /// Maximum level of detail to render
    pub max_levels: usize,
}

/// We derive Deserialize/Serialize so we can persist app state on shutdown.
#[derive(Deserialize, Serialize)]
#[serde(default)]
pub struct TemplateApp {
    #[serde(skip)]
    viewers: BTreeMap<String, Box<dyn Visualizable>>,

    viewer_key: String,

    #[serde(skip)]
    last_viewer_config: Option<ViewerConfig>,

    #[serde(skip)]
    backend: VisualizerBackend,

    #[serde(skip)]
    texture_handle: Option<TextureHandle>,
}

impl Default for TemplateApp {
    fn default() -> Self {
        let viewers: BTreeMap<String, Box<dyn Visualizable>> = [(
            "HCAS Cartesian".into(),
            Box::new(HCasCartesianGui::default()) as _,
        )]
        .into_iter()
        .collect();
        let viewer_key = viewers.keys().next().unwrap().into();

        Self {
            viewers,
            viewer_key,
            backend: Default::default(),
            last_viewer_config: None,
            texture_handle: None,
        }
    }
}

impl epi::App for TemplateApp {
    fn name(&self) -> &str {
        "Advisory Viewer"
    }

    /// Called once before the first frame.
    fn setup(
        &mut self,
        _ctx: &egui::Context,
        _frame: &epi::Frame,
        _storage: Option<&dyn epi::Storage>,
    ) {
        // Load previous app state (if any).
        if let Some(storage) = _storage {
            *self = epi::get_value(storage, epi::APP_KEY).unwrap_or_default()
        }
    }

    /// Called by the frame work to save state before shutdown.
    fn save(&mut self, storage: &mut dyn epi::Storage) {
        epi::set_value(storage, epi::APP_KEY, self);
    }

    /// Called each time the UI needs repainting, which may be many times per second.
    /// Put your widgets into a `SidePanel`, `TopPanel`, `CentralPanel`, `Window` or `Area`.
    fn update(&mut self, ctx: &egui::Context, _frame: &epi::Frame) {
        egui::TopBottomPanel::top("top_panel").show(ctx, |ui| {
            egui::menu::bar(ui, |ui| {
                ui.menu_button("Choose Viewee", |ui| {
                    for k in self.viewers.keys() {
                        if ui.button(k).clicked() {
                            self.viewer_key = k.into();
                        }
                    }
                });
                ui.menu_button("Theme", |ui| {
                    if ui.button("Dark").clicked() {
                        ctx.set_visuals(egui::Visuals::dark());
                    }
                    if ui.button("Light").clicked() {
                        ctx.set_visuals(egui::Visuals::light());
                    }
                });
            });
        });

        let viewer_key = &self.viewer_key;
        let viewer = self.viewers.get_mut(viewer_key).unwrap();

        egui::SidePanel::left("side_panel").show(ctx, |ui| {
            ui.heading(format!("Settings for {viewer_key}"));
            if viewer.draw_config(ui) {
                self.last_viewer_config = None;
            };
        });

        // show progressbar
<<<<<<< HEAD
        if let Some(((done, minimum_required), additional)) = self.backend.get_status() {
            let ViewerConfig {
                min_levels,
                max_levels,
                ..
            } = viewer.get_viewer_config();
            let initial_quads = 4f32.powi(min_levels as i32);
            let current_level = 8;
            let quads_evaluated = done;

            // repaint until all levels are done
            if current_level != max_levels {
                ctx.request_repaint();
            }

            let progress = done as f32 / minimum_required as f32;
            egui::TopBottomPanel::bottom("my_panel").show(ctx, |ui| {
                let text = match current_level {
                    x if (0..=min_levels).contains(&x) => {
                        format!(
                            "calculating initial grid {:3.0} %",
                            quads_evaluated as f32 / initial_quads * 100.0
                        )
                    }
                    x if (min_levels..max_levels).contains(&x) => {
                        format!("refining the grid {current_level}/{max_levels}")
                    }
                    _ => {
                        format!("Done, {quads_evaluated} quads drawn in total")
                    }
                };
                ui.add(ProgressBar::new(progress).text(text).animate(true));
            });
=======
        let status = self.backend.get_status();
        let ViewerConfig {
            min_levels,
            max_levels,
            ..
        } = viewer.get_viewer_config();
        let initial_quads = 4f32.powi(min_levels as i32);
        let current_level = status.current_level;
        let quads_evaluated = status.quads_evaluated;

        // repaint until all levels are done
        if current_level != max_levels {
            ctx.request_repaint();
>>>>>>> be551fc7
        }

        let progress = quads_evaluated as f32 / initial_quads as f32;
        egui::TopBottomPanel::bottom("my_panel").show(ctx, |ui| {
            let text = match current_level {
                x if (0..=min_levels).contains(&x) => {
                    format!(
                        "calculating initial grid {:3.0} %",
                        quads_evaluated as f32 / initial_quads * 100.0
                    )
                }
                x if (min_levels..max_levels).contains(&x) => {
                    format!("refining the grid {current_level}/{max_levels}")
                }
                _ => {
                    format!("Done, {quads_evaluated} quads drawn in total")
                }
            };
            ui.add(ProgressBar::new(progress).text(text).animate(true));
        });

        egui::CentralPanel::default().show(ctx, |ui| {
            let new_viewer_config = viewer.get_viewer_config();
            let default_color = new_viewer_config.output_variants[0].1;
            let texture_handle = self
                .texture_handle
                .get_or_insert(ctx.load_texture("plot", ColorImage::new([1, 1], default_color)));

            let (x_min, x_max) = new_viewer_config.x_axis_range.clone().into_inner();
            let (y_min, y_max) = new_viewer_config.y_axis_range.clone().into_inner();

            let center = Value::new((x_min + x_max) / 2.0, (y_min + y_max) / 2.0);
            let size = [x_max - x_min, y_max - y_min];
            let aspect_ratio = size[0] / size[1];

            let new_viewer_config = Some(new_viewer_config);

            if self.last_viewer_config != new_viewer_config {
                // *texture_handle = ctx.load_texture("plot", ColorImage::new([1, 1], default_color));
                self.backend.start_with(
                    viewer.get_viewer_config(),
                    texture_handle.clone(),
                    viewer.get_fn(),
                );
                self.last_viewer_config = new_viewer_config;
            }

            let plot_image = PlotImage::new(texture_handle.id(), center, size);

            Plot::new("my_plot")
                .data_aspect(aspect_ratio)
                .show(ui, |plot_ui| plot_ui.image(plot_image));
        });
    }
}<|MERGE_RESOLUTION|>--- conflicted
+++ resolved
@@ -15,6 +15,8 @@
 
 mod visualize;
 use visualize::VisualizerBackend;
+
+use self::visualize::Status;
 
 #[derive(Deserialize, Serialize)]
 pub struct HCasCartesianGui {
@@ -429,55 +431,20 @@
         });
 
         // show progressbar
-<<<<<<< HEAD
-        if let Some(((done, minimum_required), additional)) = self.backend.get_status() {
-            let ViewerConfig {
-                min_levels,
-                max_levels,
-                ..
-            } = viewer.get_viewer_config();
-            let initial_quads = 4f32.powi(min_levels as i32);
-            let current_level = 8;
-            let quads_evaluated = done;
-
-            // repaint until all levels are done
-            if current_level != max_levels {
-                ctx.request_repaint();
-            }
-
-            let progress = done as f32 / minimum_required as f32;
-            egui::TopBottomPanel::bottom("my_panel").show(ctx, |ui| {
-                let text = match current_level {
-                    x if (0..=min_levels).contains(&x) => {
-                        format!(
-                            "calculating initial grid {:3.0} %",
-                            quads_evaluated as f32 / initial_quads * 100.0
-                        )
-                    }
-                    x if (min_levels..max_levels).contains(&x) => {
-                        format!("refining the grid {current_level}/{max_levels}")
-                    }
-                    _ => {
-                        format!("Done, {quads_evaluated} quads drawn in total")
-                    }
-                };
-                ui.add(ProgressBar::new(progress).text(text).animate(true));
-            });
-=======
-        let status = self.backend.get_status();
+        let Status {
+            quads_evaluated,
+            current_level,
+        } = self.backend.get_status();
         let ViewerConfig {
             min_levels,
             max_levels,
             ..
         } = viewer.get_viewer_config();
         let initial_quads = 4f32.powi(min_levels as i32);
-        let current_level = status.current_level;
-        let quads_evaluated = status.quads_evaluated;
 
         // repaint until all levels are done
         if current_level != max_levels {
             ctx.request_repaint();
->>>>>>> be551fc7
         }
 
         let progress = quads_evaluated as f32 / initial_quads as f32;
